// Package model provides structs used by multiple packages within shuttletracker.
package model

import (
	"time"
)

// VehicleUpdate represents a single position observed for a Vehicle.
type VehicleUpdate struct {
	VehicleID string    	`json:"vehicleID"   bson:"vehicleID,omitempty"`
	Lat       string    	`json:"lat"         bson:"lat"`			
	Lng       string    	`json:"lng"         bson:"lng"`			
	Heading   string    	`json:"heading"     bson:"heading"`
	Speed     string    	`json:"speed"       bson:"speed"`
	Lock      string    	`json:"lock"        bson:"lock"`
	Time      string    	`json:"time"        bson:"time"`
	Date      string    	`json:"date"        bson:"date"`
	Status    string    	`json:"status"      bson:"status"`
	Created   time.Time 	`json:"created"     bson:"created"`
	Route     string    	`json:"RouteID"     bson:"routeID"`
}

// Vehicle represents an object being tracked.
type Vehicle struct {
	VehicleID   string    `json:"vehicleID"   bson:"vehicleID,omitempty"`
	VehicleName string    `json:"vehicleName" bson:"vehicleName"`
	Created     time.Time `bson:"created"`
	Updated     time.Time `bson:"updated"`
	Enabled     bool      `json:"enabled"     bson:"enabled"`
}

// Status contains a detailed message on the tracked object's status.
type Status struct {
	Public  bool      `bson:"public"`
	Message string    `json:"message" bson:"message"`
	Created time.Time `bson:"created"`
	Updated time.Time `bson:"updated"`
}

type LatestPosition struct {
	Longitude     string    `json:"longitude"`
	Latitude      string    `json:"latitude"`
	Timestamp     time.Time `json:"timestamp"`
	Speed         float64   `json:"speed"`
	Heading       int       `json:"heading"`
	Cardinal      string    `json:"cardinal_point"`
	StatusMessage *string   `json:"public_status_message"` // this is a pointer so it defaults to null
}

// Coord represents a single lat/lng point used to draw routes
type Coord struct {
	Lat float64 `json:"lat" bson:"lat"`
	Lng float64 `json:"lng" bson:"lng"`
}

//WeekTime represents a time of the week that routes will be turned on or off, include a time and day
//The state variable is intentionally vague so that it can be used for several different applications
type WeekTime struct {
	Day   time.Weekday `json:"day"     bson:"day"`
	Time  time.Time    `json:"time"    bson:"time"`
	State int          `json:"on"   bson:"on"`
}

//ByTime is an interface used to compare two weektime objects to sort them
type ByTime []WeekTime

func (a ByTime) Len() int      { return len(a) }
func (a ByTime) Swap(i, j int) { a[i], a[j] = a[j], a[i] }
func (a ByTime) Less(i, j int) bool {
	if a[i].Day < a[j].Day {
		return true
	} else if a[i].Day > a[j].Day {
		return false
	} else {
		if a[j].Time.After(a[i].Time) {
			return true
		}
		return false

	}
}

// Route represents a set of coordinates to draw a path on our tracking map
type Route struct {
<<<<<<< HEAD
	ID             string    `json:"id"             bson:"id"`
	Name           string    `json:"name"           bson:"name"`
	Description    string    `json:"description"    bson:"description"`
	StartTime      string    `json:"startTime"      bson:"startTime"`
	EndTime        string    `json:"endTime"        bson:"endTime"`
	Enabled        bool      `json:"enabled,bool"	bson:"enabled"`
	Color          string    `json:"color"          bson:"color"`
	Width          int       `json:"width,string"   bson:"width"`
	Coords         []Coord   `json:"coords"         bson:"coords"`
	Duration       []Segment `json:"duration"       bson:"duration"`
	StopsID        []string  `json:"stopsid"        bson:"stopsid"`
	AvailableRoute int       `json:"availableroute" bson:"availableroute"`
	Created        time.Time `json:"created"        bson:"created"`
	Updated        time.Time `json:"updated"        bson:"updated"`
=======
	ID             string     `json:"id"             bson:"id"`
	Name           string     `json:"name"           bson:"name"`
	Description    string     `json:"description"    bson:"description"`
	TimeInterval   []WeekTime `json:"intervals"			 bson:"intervals"`
	Enabled        bool       `json:"enabled,bool"	 bson:"enabled"`
	Active         bool       `json:"active,bool"	 bson:"enabled"`
	Color          string     `json:"color"          bson:"color"`
	Width          int        `json:"width,string"   bson:"width"`
	Coords         []Coord    `json:"coords"         bson:"coords"`
	Duration       []Segment  `json:"duration"       bson:"duration"`
	StopsID        []string   `json:"stopsid"        bson:"stopsid"`
	AvailableRoute int        `json:"availableroute" bson:"availableroute"`
	Created        time.Time  `json:"created"        bson:"created"`
	Updated        time.Time  `json:"updated"        bson:"updated"`
>>>>>>> 65b74110
}

// Stop indicates where a tracked object is scheduled to arrive
type Stop struct {
	ID           string  `json:"id"             bson:"id"`
	Name         string  `json:"name"           bson:"name"`
	Description  string  `json:"description"    bson:"description"`
	Lat          float64 `json:"lat,string"     bson:"lat"`
	Lng          float64 `json:"lng,string"     bson:"lng"`
	Address      string  `json:"address"        bson:"address"`
	StartTime    string  `json:"startTime"      bson:"startTime"`
	EndTime      string  `json:"endTime"        bson:"endTime"`
	Enabled      bool    `json:"enabled,string" bson:"enabled"`
	RouteID      string  `json:"routeId"        bson:"routeId"`
	SegmentIndex int     `json:"segmentindex"   bson:"segmentindex"`
}

type MapPoint struct {
	Latitude  float64 `json:"latitude"`
	Longitude float64 `json:"longitude"`
}
type MapResponsePoint struct {
	Location      MapPoint `json:"location"`
	OriginalIndex int      `json:"originalIndex,omitempty"`
	PlaceID       string   `json:"placeId"`
}
type MapResponse struct {
	SnappedPoints []MapResponsePoint
}

type MapDistanceMatrixDuration struct {
	Value int    `json:"value"`
	Text  string `json:"text"`
}

type MapDistanceMatrixDistance struct {
	Value int    `json:"value"`
	Text  string `json:"text"`
}

type MapDistanceMatrixElement struct {
	Status   string                    `json:"status"`
	Duration MapDistanceMatrixDuration `json:"duration"`
	Distance MapDistanceMatrixDistance `json:"distance"`
}

type MapDistanceMatrixElements struct {
	Elements []MapDistanceMatrixElement `json:"elements"`
}
type MapDistanceMatrixResponse struct {
	Status               string                      `json:"status"`
	OriginAddresses      []string                    `json:"origin_addresses"`
	DestinationAddresses []string                    `json:"destination_addresses"`
	Rows                 []MapDistanceMatrixElements `json:"rows"`
}

type Segment struct {
	ID       string   `json:"id"`
	Start    MapPoint `json:"origin"`
	End      MapPoint `json:"destination"`
	Distance float64  `json:"distance"`
	Duration float64  `json:"duration"`
}

type Notification struct {
	RouteID			string	`json:"route"			bson:"route,omitempty"`			// some stops are on more than one route
	StopID			string 	`json:"stop"			bson:"stop,omitempty"`
	PhoneNumber 	string	`json:"phone_number"	bson:"phone_number"`
	Carrier 		string	`json:"carrier"			bson:"carrier"`
	Sent 			bool	`json:"sent"			bson:"sent"`
}<|MERGE_RESOLUTION|>--- conflicted
+++ resolved
@@ -8,8 +8,8 @@
 // VehicleUpdate represents a single position observed for a Vehicle.
 type VehicleUpdate struct {
 	VehicleID string    	`json:"vehicleID"   bson:"vehicleID,omitempty"`
-	Lat       string    	`json:"lat"         bson:"lat"`			
-	Lng       string    	`json:"lng"         bson:"lng"`			
+	Lat       string    	`json:"lat"         bson:"lat"`
+	Lng       string    	`json:"lng"         bson:"lng"`
 	Heading   string    	`json:"heading"     bson:"heading"`
 	Speed     string    	`json:"speed"       bson:"speed"`
 	Lock      string    	`json:"lock"        bson:"lock"`
@@ -82,22 +82,6 @@
 
 // Route represents a set of coordinates to draw a path on our tracking map
 type Route struct {
-<<<<<<< HEAD
-	ID             string    `json:"id"             bson:"id"`
-	Name           string    `json:"name"           bson:"name"`
-	Description    string    `json:"description"    bson:"description"`
-	StartTime      string    `json:"startTime"      bson:"startTime"`
-	EndTime        string    `json:"endTime"        bson:"endTime"`
-	Enabled        bool      `json:"enabled,bool"	bson:"enabled"`
-	Color          string    `json:"color"          bson:"color"`
-	Width          int       `json:"width,string"   bson:"width"`
-	Coords         []Coord   `json:"coords"         bson:"coords"`
-	Duration       []Segment `json:"duration"       bson:"duration"`
-	StopsID        []string  `json:"stopsid"        bson:"stopsid"`
-	AvailableRoute int       `json:"availableroute" bson:"availableroute"`
-	Created        time.Time `json:"created"        bson:"created"`
-	Updated        time.Time `json:"updated"        bson:"updated"`
-=======
 	ID             string     `json:"id"             bson:"id"`
 	Name           string     `json:"name"           bson:"name"`
 	Description    string     `json:"description"    bson:"description"`
@@ -112,7 +96,6 @@
 	AvailableRoute int        `json:"availableroute" bson:"availableroute"`
 	Created        time.Time  `json:"created"        bson:"created"`
 	Updated        time.Time  `json:"updated"        bson:"updated"`
->>>>>>> 65b74110
 }
 
 // Stop indicates where a tracked object is scheduled to arrive
