--- conflicted
+++ resolved
@@ -211,15 +211,6 @@
 			"revisionTime": "2017-06-27T21:03:49Z"
 		},
 		{
-<<<<<<< HEAD
-			"checksumSHA1": "HRu9ET1RJ8+XwpULK4512k+LOlU=",
-			"path": "gopkg.in/cas.v1",
-			"revision": "fd85b5ae8a14a3e4a3989833499caecb4542fdf0",
-			"revisionTime": "2016-07-14T08:02:20Z"
-		},
-		{
-=======
->>>>>>> 4e37573f
 			"checksumSHA1": "p+R5MqPdKK/1xlqaECuh+vbEmC4=",
 			"path": "gopkg.in/cas.v2",
 			"revision": "1b87d011d1fc0430cdbdfe3115c9843ec33d9da6",
