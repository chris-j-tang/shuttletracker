--- conflicted
+++ resolved
@@ -104,16 +104,12 @@
 		})
 	})
 
-<<<<<<< HEAD
+	r.Get("/logout/", cli.logout)
+
 	// Notifications
 	r.Route("/notifications", func(r chi.Router){
 		r.Get("/", api.NotificationsCreateHandler)
 	})
-
-
-=======
-	r.Get("/logout/", cli.logout)
->>>>>>> 60340dd4
 	// Admin
 	r.Route("/admin", func(r chi.Router) {
 		r.Use(cli.casauth)
