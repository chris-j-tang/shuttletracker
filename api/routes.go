--- conflicted
+++ resolved
@@ -7,79 +7,16 @@
 	"sort"
 	"strconv"
 	"time"
-<<<<<<< HEAD
-	// MySQL driver
-	log "github.com/Sirupsen/logrus"
-	"github.com/gorilla/mux"
-=======
 
 	"github.com/go-chi/chi"
 	"gopkg.in/cas.v1"
 
 	"github.com/wtg/shuttletracker/log"
->>>>>>> f4390267
+
 	"github.com/wtg/shuttletracker/model"
 	"gopkg.in/cas.v1"
 )
 
-<<<<<<< HEAD
-=======
-//RouteIsActive determines if the current time means a route should be active or not
-//TODO: Move this to updater
-func (api *API) RouteIsActive(r *model.Route) bool {
-
-	//This is a time offset, to ensure routes are activated on the minute they are assigned activate
-	currentTime := time.Now()
-	day := currentTime.Weekday()
-	state := -1
-
-	for idx := range r.TimeInterval {
-		//Bring the date to the current day to compare only the time object
-		add := -(int(r.TimeInterval[idx].Time.Sub(time.Now().Truncate(24*time.Hour)).Hours()/24) - 1)
-		r.TimeInterval[idx].Time = r.TimeInterval[idx].Time.AddDate(0, 0, add)
-	}
-	for idx, val := range r.TimeInterval {
-		if idx >= len(r.TimeInterval)-1 {
-			state = val.State
-			break
-		} else {
-			if day < val.Day {
-				continue
-			} else if day == val.Day && !currentTime.After(val.Time) {
-				continue
-			} else if day == val.Day && currentTime.After(r.TimeInterval[idx+1].Time) {
-				continue
-			} else if day > val.Day && day <= r.TimeInterval[idx+1].Day {
-				if currentTime.After(r.TimeInterval[idx+1].Time) {
-					continue
-				}
-			}
-			state = val.State
-			break
-
-		}
-	}
-
-	route := model.Route{}
-	if api.db != nil {
-		r, err := api.db.GetRoute(r.ID)
-		route = r
-		if err != nil {
-			return false
-		}
-	}
-	//If we cannot determine a state for some reason default to active
-	route.Active = (state == 1 || state == -1)
-	if api.db != nil {
-		err := api.db.ModifyRoute(&route)
-		if err != nil {
-			return false
-		}
-	}
-	return (state == 1 || state == -1)
-}
-
->>>>>>> f4390267
 // RoutesHandler finds all of the routes in the database
 func (api *API) RoutesHandler(w http.ResponseWriter, r *http.Request) {
 	// Find all routes in database
@@ -174,15 +111,11 @@
 	if api.cfg.Authenticate && !cas.IsAuthenticated(r) {
 		return
 	}
-<<<<<<< HEAD
-	vars := mux.Vars(r)
-	log.Debugf("deleting", vars["id"])
-	err := api.db.DeleteRoute(vars["id"])
-=======
+
 	id := chi.URLParam(r, "id")
 	log.Debugf("deleting", id)
 	err := api.db.DeleteRoute(id)
->>>>>>> f4390267
+
 	// Error handling
 	if err != nil {
 		http.Error(w, err.Error(), http.StatusInternalServerError)
@@ -292,15 +225,10 @@
 		return
 	}
 
-<<<<<<< HEAD
-	vars := mux.Vars(r)
-	log.Debugf("deleting", vars["id"])
-	err := api.db.DeleteStop(vars["id"])
-=======
 	id := chi.URLParam(r, "id")
 	log.Debugf("deleting", id)
 	err := api.db.DeleteStop(id)
->>>>>>> f4390267
+
 	// Error handling
 	if err != nil {
 		http.Error(w, err.Error(), http.StatusInternalServerError)
