package database

import (
	"time"
	"github.com/spf13/viper"
	"github.com/wtg/shuttletracker/model"
	"gopkg.in/mgo.v2"
	"gopkg.in/mgo.v2/bson"

	//"github.com/wtg/shuttletracker/log"

)

// MongoDB implements Database with—you guessed it—MongoDB.
type MongoDB struct {
<<<<<<< HEAD
	session  		*mgo.Session
	updates  		*mgo.Collection
	vehicles 		*mgo.Collection
	routes   		*mgo.Collection
	stops    		*mgo.Collection
	users    		*mgo.Collection
	notifications 	*mgo.Collection
=======
	session  *mgo.Session
	updates  *mgo.Collection
	vehicles *mgo.Collection
	routes   *mgo.Collection
	stops    *mgo.Collection
	users    *mgo.Collection
	messages *mgo.Collection
>>>>>>> e33720b8
}

// MongoDBConfig contains information on how to connect to a MongoDB server.
type MongoDBConfig struct {
	MongoURL string
}

// NewMongoDB creates a MongoDB.
func NewMongoDB(cfg MongoDBConfig) (*MongoDB, error) {
	db := &MongoDB{}

	session, err := mgo.Dial(cfg.MongoURL)
	if err != nil {
		return nil, err
	}
	db.session = session

	db.updates = db.session.DB("").C("updates")
	db.vehicles = db.session.DB("").C("vehicles")
	db.routes = db.session.DB("").C("routes")
	db.stops = db.session.DB("").C("stops")
	db.users = db.session.DB("").C("users")
<<<<<<< HEAD
	db.notifications = db.session.DB("").C("notifications")
=======
	db.messages = db.session.DB("").C("messages")
>>>>>>> e33720b8

	// Ensure unique vehicle identification
	vehicleIndex := mgo.Index{
		Key:      []string{"vehicleID"},
		Unique:   true,
		DropDups: true}
	if err = db.vehicles.EnsureIndex(vehicleIndex); err != nil {
		return nil, err
	}

	// Create index on update vehicle ID and creation time to quickly find the most recent updates for specific vehicles.
	if err = db.updates.EnsureIndexKey("created"); err != nil {
		return nil, err
	}
	if err = db.updates.EnsureIndexKey("vehicleID"); err != nil {
		return nil, err
	}
	if err = db.updates.EnsureIndexKey("vehicleID", "created"); err != nil {
		return nil, err
	}

	// Index on enabled vehicles
	err = db.vehicles.EnsureIndexKey("enabled")

	return db, err
}

// NewMongoDBConfig creates a MongoDBConfig from a Viper instance.
func NewMongoDBConfig(v *viper.Viper) *MongoDBConfig {
	cfg := &MongoDBConfig{
		MongoURL: "localhost:27017",
	}
	v.SetDefault("database.mongourl", cfg.MongoURL)
	return cfg
}

// CreateRoute creates a Route.
func (m *MongoDB) CreateRoute(route *model.Route) error {
	route.ID = bson.NewObjectId().Hex()
	return m.routes.Insert(&route)
}

// DeleteRoute deletes a Route by its ID.
func (m *MongoDB) DeleteRoute(routeID string) error {
	return m.routes.Remove(bson.M{"id": routeID})
}

// GetRoute returns a Route by its ID.
func (m *MongoDB) GetRoute(routeID string) (model.Route, error) {
	var route model.Route
	err := m.routes.Find(bson.M{"id": routeID}).One(&route)
	return route, err
}

// GetRoutes returns all Routes.
func (m *MongoDB) GetRoutes() ([]model.Route, error) {
	var routes []model.Route
	err := m.routes.Find(bson.M{}).All(&routes)
	return routes, err
}

// ModifyRoute updates an existing Route by its ID.
func (m *MongoDB) ModifyRoute(route *model.Route) error {
	return m.routes.Update(bson.M{"id": route.ID}, route)
}

// CreateStop creates a Stop.
func (m *MongoDB) CreateStop(stop *model.Stop) error {
	stop.ID = bson.NewObjectId().Hex()
	return m.stops.Insert(&stop)
}

// DeleteStop deletes a Stop by its ID.
func (m *MongoDB) DeleteStop(stopID string) error {
	return m.stops.Remove(bson.M{"id": stopID})
}

// GetStop returns a Stop by its ID.
func (m *MongoDB) GetStop(stopID string) (model.Stop, error) {
	var stop model.Stop
	err := m.stops.Find(bson.M{"id": stopID}).One(&stop)
	return stop, err
}

// GetStops returns all Stops.
func (m *MongoDB) GetStops() ([]model.Stop, error) {
	var stops []model.Stop
	err := m.stops.Find(bson.M{}).All(&stops)
	return stops, err
}

// GetStopsForRoute returns all stops on a specified route.
func (m *MongoDB) GetStopsForRoute(routeID string) ([]model.Stop, error){
	var stops []model.Stop

	err := m.stops.Find(bson.M{"routeId": routeID}).All(&stops)

	// Make sure stops on both routes are included. 
	// Union has RouteID for East Route, but it's on both routes.
	// Not a very good solution to the problem -- FIXME
	
	// TODO: change RouteID for stops on multiple routes to be unique, empty,
	// or have all ID's for the routes they are on

	var stops_in_both bool = false
	for _, stop := range stops{
		if stop.Name == "Student Union"{
			stops_in_both = true
			break;
		}
	}

	if !stops_in_both{
		var union model.Stop
		err = m.stops.Find(bson.M{"name": "Student Union"}).One(&union)
		stops = append(stops, union)
	}

	return stops, err	
}


// CreateUpdate creates an Update.
func (m *MongoDB) CreateUpdate(update *model.VehicleUpdate) error {
	return m.updates.Insert(&update)
}

// DeleteUpdatesBefore deletes all Updates that were created before a time.
func (m *MongoDB) DeleteUpdatesBefore(before time.Time) (int, error) {
	info, err := m.updates.RemoveAll(bson.M{"created": bson.M{"$lt": before}})
	if err != nil {
		return 0, err
	}
	return info.Removed, nil
}

// GetLastUpdateForVehicle returns the latest Update for a vehicle by its ID.
func (m *MongoDB) GetLastUpdateForVehicle(vehicleID string) (model.VehicleUpdate, error) {
	var update model.VehicleUpdate
	err := m.updates.Find(bson.M{"vehicleID": vehicleID}).Sort("-created").One(&update)
	if err == mgo.ErrNotFound {
		return update, ErrUpdateNotFound
	}
	return update, err
}

// GetUpdatesForVehicleSince returns all updates since a time for a vehicle by its ID.
func (m *MongoDB) GetUpdatesForVehicleSince(vehicleID string, since time.Time) ([]model.VehicleUpdate, error) {
	var updates []model.VehicleUpdate
	err := m.updates.Find(bson.M{"vehicleID": vehicleID, "created": bson.M{"$gt": since}}).Sort("-created").All(&updates)
	return updates, err
}

// GetUsers returns all Users.
func (m *MongoDB) GetUsers() ([]model.User, error) {
	var users []model.User
	err := m.users.Find(bson.M{}).All(&users)
	return users, err
}

// CreateVehicle creates a Vehicle.
func (m *MongoDB) CreateVehicle(vehicle *model.Vehicle) error {
	return m.vehicles.Insert(&vehicle)
}

// DeleteVehicle deletes a Vehicle by its ID.
func (m *MongoDB) DeleteVehicle(vehicleID string) error {
	return m.vehicles.Remove(bson.M{"vehicleID": vehicleID})
}

// GetVehicle returns a Vehicle by its ID.
func (m *MongoDB) GetVehicle(vehicleID string) (model.Vehicle, error) {
	var vehicle model.Vehicle
	err := m.vehicles.Find(bson.M{"vehicleID": vehicleID}).One(&vehicle)
	if err == mgo.ErrNotFound {
		return vehicle, ErrVehicleNotFound
	}
	return vehicle, err
}

// GetVehicles returns all Vehicles.
func (m *MongoDB) GetVehicles() ([]model.Vehicle, error) {
	var vehicles []model.Vehicle
	err := m.vehicles.Find(bson.M{}).All(&vehicles)
	return vehicles, err
}

// GetEnabledVehicles returns all Vehicles that are enabled.
func (m *MongoDB) GetEnabledVehicles() ([]model.Vehicle, error) {
	var vehicles []model.Vehicle
	err := m.vehicles.Find(bson.M{"enabled": true}).All(&vehicles)
	return vehicles, err
}

// ModifyVehicle updates a Vehicle by its ID.
func (m *MongoDB) ModifyVehicle(vehicle *model.Vehicle) error {
	return m.vehicles.Update(bson.M{"vehicleID": vehicle.VehicleID}, vehicle)
}

<<<<<<< HEAD
// Creates a notification.
func (m *MongoDB) CreateNotification(notification *model.Notification) error {
	return m.notifications.Insert(&notification)
}

// Returns all notifications for the stop and route requested
func (m *MongoDB) GetNotificationsForStop(stopID string, routeID string) ([]model.Notification, error){
	var notifications []model.Notification
	err := m.notifications.Find(bson.M{"stop": stopID, "route": routeID}).All(&notifications) 
	return notifications, err
}

// Deletes notifications based on stop and route
func (m *MongoDB) DeleteNotificationsForStop(stopID string, routeID string) (int, error){
	info, err := m.notifications.RemoveAll((bson.M{"stop": stopID, "route": routeID}))
	if err != nil {
		return 0, err
	}
	return info.Removed, nil
=======
// AddMessage sets the current admin message
func (m *MongoDB) AddMessage(message *model.AdminMessage) error {
	message.ID = 1
	message.Created = time.Now()
	return m.messages.Insert(message)
}

// ClearMessage Clears the current message.
func (m *MongoDB) ClearMessage() error {
	message := model.AdminMessage{}
	message.ID = 1
	return m.messages.Remove(bson.M{"id": 1})
}

// GetCurrentMessage gets the most recent admin message
func (m *MongoDB) GetCurrentMessage() (model.AdminMessage, error) {
	message := model.AdminMessage{}
	err := m.messages.Find(bson.M{}).Sort("-created").One(&message)
	return message, err
}

// GetMessages gets the most recent admin messages
func (m *MongoDB) GetMessages() ([]model.AdminMessage, error) {
	messages := []model.AdminMessage{}
	err := m.messages.Find(bson.M{}).All(&messages)
	return messages, err
>>>>>>> e33720b8
}<|MERGE_RESOLUTION|>--- conflicted
+++ resolved
@@ -13,15 +13,6 @@
 
 // MongoDB implements Database with—you guessed it—MongoDB.
 type MongoDB struct {
-<<<<<<< HEAD
-	session  		*mgo.Session
-	updates  		*mgo.Collection
-	vehicles 		*mgo.Collection
-	routes   		*mgo.Collection
-	stops    		*mgo.Collection
-	users    		*mgo.Collection
-	notifications 	*mgo.Collection
-=======
 	session  *mgo.Session
 	updates  *mgo.Collection
 	vehicles *mgo.Collection
@@ -29,7 +20,8 @@
 	stops    *mgo.Collection
 	users    *mgo.Collection
 	messages *mgo.Collection
->>>>>>> e33720b8
+	notifications 	*mgo.Collection
+
 }
 
 // MongoDBConfig contains information on how to connect to a MongoDB server.
@@ -52,11 +44,9 @@
 	db.routes = db.session.DB("").C("routes")
 	db.stops = db.session.DB("").C("stops")
 	db.users = db.session.DB("").C("users")
-<<<<<<< HEAD
+	db.messages = db.session.DB("").C("messages")
 	db.notifications = db.session.DB("").C("notifications")
-=======
-	db.messages = db.session.DB("").C("messages")
->>>>>>> e33720b8
+
 
 	// Ensure unique vehicle identification
 	vehicleIndex := mgo.Index{
@@ -154,10 +144,10 @@
 
 	err := m.stops.Find(bson.M{"routeId": routeID}).All(&stops)
 
-	// Make sure stops on both routes are included. 
+	// Make sure stops on both routes are included.
 	// Union has RouteID for East Route, but it's on both routes.
 	// Not a very good solution to the problem -- FIXME
-	
+
 	// TODO: change RouteID for stops on multiple routes to be unique, empty,
 	// or have all ID's for the routes they are on
 
@@ -175,7 +165,7 @@
 		stops = append(stops, union)
 	}
 
-	return stops, err	
+	return stops, err
 }
 
 
@@ -256,7 +246,34 @@
 	return m.vehicles.Update(bson.M{"vehicleID": vehicle.VehicleID}, vehicle)
 }
 
-<<<<<<< HEAD
+// AddMessage sets the current admin message
+func (m *MongoDB) AddMessage(message *model.AdminMessage) error {
+	message.ID = 1
+	message.Created = time.Now()
+	return m.messages.Insert(message)
+}
+
+// ClearMessage Clears the current message.
+func (m *MongoDB) ClearMessage() error {
+	message := model.AdminMessage{}
+	message.ID = 1
+	return m.messages.Remove(bson.M{"id": 1})
+}
+
+// GetCurrentMessage gets the most recent admin message
+func (m *MongoDB) GetCurrentMessage() (model.AdminMessage, error) {
+	message := model.AdminMessage{}
+	err := m.messages.Find(bson.M{}).Sort("-created").One(&message)
+	return message, err
+}
+
+// GetMessages gets the most recent admin messages
+func (m *MongoDB) GetMessages() ([]model.AdminMessage, error) {
+	messages := []model.AdminMessage{}
+	err := m.messages.Find(bson.M{}).All(&messages)
+	return messages, err
+}
+
 // Creates a notification.
 func (m *MongoDB) CreateNotification(notification *model.Notification) error {
 	return m.notifications.Insert(&notification)
@@ -265,7 +282,7 @@
 // Returns all notifications for the stop and route requested
 func (m *MongoDB) GetNotificationsForStop(stopID string, routeID string) ([]model.Notification, error){
 	var notifications []model.Notification
-	err := m.notifications.Find(bson.M{"stop": stopID, "route": routeID}).All(&notifications) 
+	err := m.notifications.Find(bson.M{"stop": stopID, "route": routeID}).All(&notifications)
 	return notifications, err
 }
 
@@ -276,32 +293,4 @@
 		return 0, err
 	}
 	return info.Removed, nil
-=======
-// AddMessage sets the current admin message
-func (m *MongoDB) AddMessage(message *model.AdminMessage) error {
-	message.ID = 1
-	message.Created = time.Now()
-	return m.messages.Insert(message)
-}
-
-// ClearMessage Clears the current message.
-func (m *MongoDB) ClearMessage() error {
-	message := model.AdminMessage{}
-	message.ID = 1
-	return m.messages.Remove(bson.M{"id": 1})
-}
-
-// GetCurrentMessage gets the most recent admin message
-func (m *MongoDB) GetCurrentMessage() (model.AdminMessage, error) {
-	message := model.AdminMessage{}
-	err := m.messages.Find(bson.M{}).Sort("-created").One(&message)
-	return message, err
-}
-
-// GetMessages gets the most recent admin messages
-func (m *MongoDB) GetMessages() ([]model.AdminMessage, error) {
-	messages := []model.AdminMessage{}
-	err := m.messages.Find(bson.M{}).All(&messages)
-	return messages, err
->>>>>>> e33720b8
 }