<<<<<<< HEAD
// import ETA from '@/structures/eta';
=======
import * as L from 'leaflet';
import Route from '@/structures/route';

/**
 * SVG used for representing a stop on the map and in the legend
 */
export const StopSVG = require('@/assets/circle.svg') as string;
>>>>>>> 4f0ea3de

/**
 * Stop represents a single stop on a route
 */
export class Stop {
    public id: number;
    public name: string;
    public description: string;
    public latitude: number;
    public longitude: number;
    public created: string;
    public updated: string;
    public routesOn: Route[];
    public marker: L.Marker;

    constructor(id: number, name: string, description: string,
                lat: number, lng: number, created: string, updated: string) {
        this.id = id;
        this.name = name;
        this.description = description;
        this.latitude = lat;
        this.longitude = lng;
        this.created = created;
        this.updated = updated;
        this.routesOn = [];
        this.marker = L.marker([this.latitude, this.longitude], {
            icon: L.icon({
                iconUrl: StopSVG,
                iconSize: [12, 12], // size of the icon
                iconAnchor: [6, 6], // point of the icon which will correspond to marker's location
                shadowAnchor: [6, 6], // the same for the shadow
                popupAnchor: [0, 0], // point from which the popup should open relative to the iconAnchor
              }),
        });
    }

    public getMessage(): string {
        if (this.routesOn.length > 0) {
            return  this.name +
                    ` is on route${this.routesOn.length > 1 ? 's' : ''} `
                    + this.routesOn.map((route: Route) => `<i>${route.name}</i>`).join(', ');
        } else {
            return this.name;
        }
    }

    public addRoute(route: Route): void {
        this.routesOn.push(route);
    }
}<|MERGE_RESOLUTION|>--- conflicted
+++ resolved
@@ -1,6 +1,3 @@
-<<<<<<< HEAD
-// import ETA from '@/structures/eta';
-=======
 import * as L from 'leaflet';
 import Route from '@/structures/route';
 
@@ -8,7 +5,6 @@
  * SVG used for representing a stop on the map and in the legend
  */
 export const StopSVG = require('@/assets/circle.svg') as string;
->>>>>>> 4f0ea3de
 
 /**
  * Stop represents a single stop on a route
@@ -41,15 +37,15 @@
                 iconAnchor: [6, 6], // point of the icon which will correspond to marker's location
                 shadowAnchor: [6, 6], // the same for the shadow
                 popupAnchor: [0, 0], // point from which the popup should open relative to the iconAnchor
-              }),
+            }),
         });
     }
 
     public getMessage(): string {
         if (this.routesOn.length > 0) {
-            return  this.name +
-                    ` is on route${this.routesOn.length > 1 ? 's' : ''} `
-                    + this.routesOn.map((route: Route) => `<i>${route.name}</i>`).join(', ');
+            return this.name +
+                ` is on route${this.routesOn.length > 1 ? 's' : ''} `
+                + this.routesOn.map((route: Route) => `<i>${route.name}</i>`).join(', ');
         } else {
             return this.name;
         }
