--- conflicted
+++ resolved
@@ -19,12 +19,8 @@
 import InfoService from '../structures/serviceproviders/info.service';
 import Vehicle from '../structures/vehicle';
 import Route from '../structures/route';
-<<<<<<< HEAD
-import Stop from '../structures/stop';
+import { Stop, StopSVG } from '../structures/stop';
 import ETA from '@/structures/eta';
-=======
-import { Stop, StopSVG } from '../structures/stop';
->>>>>>> 4f0ea3de
 import messagebox from './adminmessage.vue';
 import * as L from 'leaflet';
 import { setTimeout, setInterval } from 'timers';
@@ -287,7 +283,6 @@
     busClicked() {
       this.fusion.sendBusButton();
     },
-<<<<<<< HEAD
     updateETA() {
       // find nearest stop
       const pos = UserLocationService.getInstance().getCurrentLocation();
@@ -336,10 +331,9 @@
       }
 
       this.currentETAInfo = {eta, route, stop: closestStop};
-=======
+    },
     updateStops() {
       this.$store.commit('setRoutesOnStops');
->>>>>>> 4f0ea3de
     },
   },
   components: {
