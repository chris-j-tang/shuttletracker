--- conflicted
+++ resolved
@@ -1,11 +1,7 @@
 import Route from '@/structures/route';
 import Vehicle from '@/structures/vehicle';
-<<<<<<< HEAD
-import Stop from '@/structures/stop';
+import { Stop } from '@/structures/stop';
 import ETA from '@/structures/eta';
-=======
-import { Stop } from '@/structures/stop';
->>>>>>> 4f0ea3de
 import AdminMessageUpdate from '@/structures/adminMessageUpdate';
 
 // Define types for the vuex state store
